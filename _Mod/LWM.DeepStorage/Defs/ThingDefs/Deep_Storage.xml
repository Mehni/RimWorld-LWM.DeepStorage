--- conflicted
+++ resolved
@@ -1,30 +1,31 @@
 <?xml version="1.0" encoding="utf-8" ?>
 <Defs>
 
-<<<<<<< HEAD
 	<!--============================== Storage ==============================-->
 
+	<!-- Mostly copied from shelf -->
 	<ThingDef Name="LWM_DeepStorage" ParentName="FurnitureWithQualityBase" Abstract="true">
 		<!--  Class="LWM.DeepStorage.DeepStorageDef">-->
 		<defName>LWM_DeepStorage</defName>
+		<!-- this doesn't actually exist, does it? -->
 		<thingClass>Building_Storage</thingClass>
 
 		<altitudeLayer>Building</altitudeLayer>
 		<passability>PassThroughOnly</passability>
 		<canOverlapZones>false</canOverlapZones>
-		<!-- zones as in storage zones, etc -->
+		<!-- zones as in storage zones, growing zones, etc -->
 
 		<costStuffCount>30</costStuffCount>
+		<!-- overwritten -->
 
 		<surfaceType>Item</surfaceType>
-		<!--??????-->
+		<!-- ?????  -->
 		<fillPercent>0.4</fillPercent>
 		<!-- -TODO...wtf? -->
 		<drawGUIOverlay>true</drawGUIOverlay>
-		<!-- <castEdgeShadows>true</castEdgeShadows>	-->
-		<!-- 	<staticSunShadowHeight>0.5</staticSunShadowHeight>-->
-
-		<statBases>
+
+		<statBases>
+			<!-- overwritten -->
 			<MaxHitPoints>100</MaxHitPoints>
 			<Mass>30</Mass>
 			<WorkToBuild>600</WorkToBuild>
@@ -32,50 +33,46 @@
 		</statBases>
 
 		<size>(2,1)</size>
+		<!-- can be overwritten -->
 		<defaultPlacingRot>South</defaultPlacingRot>
 
 		<pathCost>150</pathCost>
 		<!-- Hard to walk thru -->
 
-		<designationHotKey>Misc12</designationHotKey>
-
-
+		<!--<designationHotKey>Misc12</designationHotKey>-->
 
 		<researchPrerequisites>
 			<li>ComplexFurniture</li>
 		</researchPrerequisites>
-
-
-
-
-
-		<!--TODO: slow pass thru -->
-		<!--<fillPercent>0.4</fillPercent>
-    <castEdgeShadows>false</castEdgeShadows>
-    <staticSunShadowHeight>0</staticSunShadowHeight>-->
+		<!-- <castEdgeShadows>true</castEdgeShadows>        -->
+		<!--         <staticSunShadowHeight>0.5</staticSunShadowHeight>-->
+
+		<!--
+             <castEdgeShadows>false</castEdgeShadows>
+             <staticSunShadowHeight>0</staticSunShadowHeight>-->
 		<!--<castEdgeShadows>true</castEdgeShadows> soft fuzzy(?) shadows around footprint of building -->
 		<!--<staticSunShadowHeight>0.9</staticSunShadowHeight>  Sharp rectangular shadows. -->
 		<!-- THose do no mix with <shadowData> ... stuff.
-         which can include <volume>(X,Y,Z)</volume>, so a short 2,1-sized building may have a shadow 2,.1,1
-         <offset>(X,Y,Z)</offset> lets you move it...directions seem counterintuitive? +Z means ...S, which is correct...
-	 ugh.  if X is -2, shadow's off to the right.  If Z is 2, shadow is off to the south :p
-    -->
-
-
-
-
+             which can include <volume>(X,Y,Z)</volume>, so a short 2,1-sized building may have a shadow 2,.1,1
+             <offset>(X,Y,Z)</offset> lets you move it...directions seem counterintuitive? +Z means ...S, which is correct...
+             ugh.  if X is -2, shadow's off to the right.  If Z is 2, shadow is off to the south :p
+        -->
 		<minifiedDef>MinifiedThing</minifiedDef>
-		<!--     <thingCategories>
-	<li>BuildingsFurniture</li>
-    </thingCategories> -->
+		<!-- thingCategories are covered by FurnitureBase
+             <thingCategories>
+                 <li>BuildingsFurniture</li>
+             </thingCategories>
+        -->
 		<inspectorTabs>
 			<li>ITab_Storage</li>
 			<li>LWM.DeepStorage.ITab_DeepStorage_Inventory</li>
 		</inspectorTabs>
+
 		<filthLeaving>Filth_RubbleBuilding</filthLeaving>
 		<building>
 			<preventDeteriorationOnTop>true</preventDeteriorationOnTop>
 			<ignoreStoredThingsBeauty>true</ignoreStoredThingsBeauty>
+			<!-- Might be overridden -->
 			<defaultStorageSettings>
 				<priority>Important</priority>
 				<!--It's what *I* use, so it's what you get ^.^-->
@@ -84,17 +81,10 @@
 			</defaultStorageSettings>
 		</building>
 		<comps>
-			<!--       <li Class="ShadowTextureTool"/>-->
 			<li Class="LWM.DeepStorage.Properties">
 				<maxNumberStacks>2</maxNumberStacks>
 			</li>
 		</comps>
-
-
-
-
-
-
 	</ThingDef>
 
 	<ThingDef Name="LWM_Food_Basket" ParentName="LWM_DeepStorage">
@@ -431,463 +421,6 @@
 	<!-- TODO: Hat Rack?  Meat hook? -->
 
 	<!-- Template:
-  <ThingDef Name="Unique_Name-Optional_but_you_can_use_it_for_ParentName_later_on_if_you_want" ParentName="LWM_DeepStorage">
-      <defName>YourTag_Unique_defName_goes_here</defName> - not user visible.  Only letters and _ - *no numbers*
-      <label>Furniture Name (for humans to read)</label>
-      <description>A short description</description>
-      
-      <graphicData>
-          <texPath>path to texture, e.g., Things/Building/Furniture/myFurniture should point to myFurniture.png, etc.</texPath>
-                                          etc/myFurniture/myFurniture if you have myFurniture/myFurniture.png
-	  <graphicClass>common ones are Graphic_Multi and Graphic_Single(1x1 only)</graphicClass>
-          <drawSize>(X,Y) - how big the texture pictures are.  If you have a half-square border around (2,1), it's (3,2)</drawSize>
-                                   If you have a full square border, it's (4,3), etc.
-          <shaderType>CutoutComplex - if you use it, I have no idea what it does</shaderType>
-	  <shadowData>This is one option for shadows.  If you use this, don't use anything else
-	      <volume>(X,Y,Z) where Y is heigh of shadow.  A short (2,1) object might want (1.8,.1,.8)</volume>
-	      <offset>(X,0,Z) if you want the shadow offset for whatever reason</offset>
-          </shadowData>
-          <see below for more shadow options/>
-      </graphicData>
-      <castEdgeShadows>true</castEdgeShadows> Can't use shadow volume above; makes shadowy rectangle around object
-      <staticSunShadowHeight>0.5</staticSunShadowHeight>Can't use shadow volume above; makes sharp square shadow this high
-      <size>(2,1) is default</size>Default is (2,1) - you only need to set something if it's different
-      <statBases>
-	  <MaxHitPoints>50 is not many, </MaxHitPoints>
-	  <WorkToBuild>Chess table has 1000 (wooden gives "117" in game); bed has around 150? Ish?</WorkToBuild>
-	  <Flammability>1.0 is flammable?  0 is not?  I think?</Flammability>
-          <Beauty>how beautiful.  Negative numbers are ugly.</Beauty>
-          <Mass>10</Mass> in kg
-      </statBases>
-      <stuffCategories>What it can be made from
-	  <li>Leathery</li>
-	  <li>Fabric</li>
-	  <li>Metallic</li>
-	  <li>Woody</li>
-	  <li>Stony</li>
-      </stuffCategories>
-       <costStuffCount>45</costStuffCount>How much it costs.  I have no idea how to do mixed costs off the top of my head
-       <costList><Cloth>25</Cloth><Steel>20</Steel><etc></etc></costList>
-      <building>
-          <preventDeteriorationOnTop>false</etc>- you can turn off preventing deterioration if you want.  Default is true
-          <ignoreStoredThingsBeauty>false</etc> - you can stop ignoring things' beauty if you want.  Default is true.
-	  <fixedStorageSettings> - what it is capable of storing
-              <filter>
-		  <categories> See the core Defs/ThingCategoryDefs/ThingCategories.xml
-		      <li>FoodRaw</li>
-		      <li>PlantMatter</li>
-		      <li>Textiles</li>
-		      <li>Medicine</li>
-		      <li>Weapons</li>
-		      <li>Etc - you can find more</li>
-		  </categories>
-		  <thingDefs>
-		      <li>RocketLauncherThingDef</li>
-		      <li>ThingDefForPrettyHatFromAMod</li>
-		      <li>Gold</li>
-                      <li>Etc - single items, look up the defName</li>
-                      <li>sometimes, it's WoodLog, not Wood, so be careful</li>
-		  </thingDefs>
-=======
-    <!-- Mostly copied from shelf -->
-    <ThingDef Name="LWM_DeepStorage" ParentName="FurnitureWithQualityBase" Abstract="true"><!--  Class="LWM.DeepStorage.DeepStorageDef">-->
-        <defName>LWM_DeepStorage</defName><!-- this doesn't actually exist, does it? -->
-        <thingClass>Building_Storage</thingClass>
-
-        <altitudeLayer>Building</altitudeLayer>
-        <passability>PassThroughOnly</passability>
-        <canOverlapZones>false</canOverlapZones><!-- zones as in storage zones, growing zones, etc -->
-
-        <costStuffCount>30</costStuffCount><!-- overwritten -->
-
-        <surfaceType>Item</surfaceType><!-- ?????  -->
-        <fillPercent>0.4</fillPercent><!-- -TODO...wtf? -->
-        <drawGUIOverlay>true</drawGUIOverlay>
-
-        <statBases><!-- overwritten -->
-            <MaxHitPoints>100</MaxHitPoints>
-            <Mass>30</Mass>
-            <WorkToBuild>600</WorkToBuild>
-            <Flammability>1.0</Flammability>
-        </statBases>
-
-        <size>(2,1)</size><!-- can be overwritten -->
-        <defaultPlacingRot>South</defaultPlacingRot>
-
-        <pathCost>150</pathCost><!-- Hard to walk thru -->
-
-        <!--<designationHotKey>Misc12</designationHotKey>-->
-
-        <researchPrerequisites>
-            <li>ComplexFurniture</li>
-        </researchPrerequisites>
-        <!-- <castEdgeShadows>true</castEdgeShadows>        -->
-        <!--         <staticSunShadowHeight>0.5</staticSunShadowHeight>-->
-
-        <!--
-             <castEdgeShadows>false</castEdgeShadows>
-             <staticSunShadowHeight>0</staticSunShadowHeight>-->
-        <!--<castEdgeShadows>true</castEdgeShadows> soft fuzzy(?) shadows around footprint of building -->
-        <!--<staticSunShadowHeight>0.9</staticSunShadowHeight>  Sharp rectangular shadows. -->
-        <!-- THose do no mix with <shadowData> ... stuff.
-             which can include <volume>(X,Y,Z)</volume>, so a short 2,1-sized building may have a shadow 2,.1,1
-             <offset>(X,Y,Z)</offset> lets you move it...directions seem counterintuitive? +Z means ...S, which is correct...
-             ugh.  if X is -2, shadow's off to the right.  If Z is 2, shadow is off to the south :p
-        -->
-        <minifiedDef>MinifiedThing</minifiedDef>
-        <!-- thingCategories are covered by FurnitureBase
-             <thingCategories>
-                 <li>BuildingsFurniture</li>
-             </thingCategories>
-        -->
-        <inspectorTabs>
-            <li>ITab_Storage</li>
-            <li>LWM.DeepStorage.ITab_DeepStorage_Inventory</li>
-        </inspectorTabs>
-
-        <filthLeaving>Filth_RubbleBuilding</filthLeaving>
-        <building>
-            <preventDeteriorationOnTop>true</preventDeteriorationOnTop>
-            <ignoreStoredThingsBeauty>true</ignoreStoredThingsBeauty><!-- Might be overridden -->
-            <defaultStorageSettings>
-                <priority>Important</priority><!--It's what *I* use, so it's what you get ^.^-->
-                <filter>
-                </filter>
-            </defaultStorageSettings>
-        </building>
-        <comps>
-            <li Class="LWM.DeepStorage.Properties">
-                <maxNumberStacks>2</maxNumberStacks>
-            </li>
-        </comps>
-    </ThingDef>
-
-    <ThingDef Name="LWM_Food_Basket" ParentName="LWM_DeepStorage">
-        <defName>LWM_Food_Basket</defName>
-        <label>Food Basket</label>
-        <description>A mini-grainery for storing raw food and plant matter.</description>
-        <pathCost>100</pathCost>
-        <graphicData>
-            <texPath>Things/Building/Furniture/skullywag/Basket/Basket</texPath>
-            <graphicClass>Graphic_Multi</graphicClass>
-            <drawSize>(4,3)</drawSize>
-            <shadowData>
-                <volume>(1.7,0.4,.7)</volume>
-                <offset>(.1,0,0)</offset>
-            </shadowData>
-        </graphicData>
-        <stuffCategories>
-            <li>Metallic</li>
-            <li>Woody</li>
-            <li>Stony</li>
-        </stuffCategories>
-        <costStuffCount>50</costStuffCount>
-        <statBases>
-            <MaxHitPoints>50</MaxHitPoints>
-            <Mass>8</Mass>
-            <WorkToBuild>600</WorkToBuild>
-            <Flammability>1.0</Flammability>
-        </statBases>
-        <building>
-            <fixedStorageSettings>
-                <filter>
-                    <categories>
-                        <li>FoodRaw</li>
-                        <li>PlantMatter</li>
-                        <li>Drugs</li>
-                    </categories>
-                    <thingDefs>
-                        <li>MedicineHerbal</li>
-                        <li>Pemmican</li>
-                        <li>Kibble</li>
-                    </thingDefs>
-                </filter>
-            </fixedStorageSettings>
-        </building>
-        <comps>
-            <li Class="LWM.DeepStorage.Properties" >
-                <maxNumberStacks>5</maxNumberStacks>
-                <timeStoringTakes>300</timeStoringTakes>
-                <overlayType>SumOfAllItems</overlayType>
-            </li>
-        </comps>
-    </ThingDef>
-
-    <ThingDef Name="LWM_Medicine_Cabinet" ParentName="LWM_DeepStorage">
-        <defName>LWM_Medicine_Cabinet</defName>
-        <label>Medicine Cabinet</label>
-        <description>A set of cabinets and shelves for stocking medicines.</description>
-        <pathCost>100</pathCost>
-        <graphicData>
-            <texPath>Things/Building/Furniture/skullywag/MedCab/MedCab</texPath>
-            <graphicClass>Graphic_Multi</graphicClass>
-            <drawSize>(3,2)</drawSize>
-            <shadowData><!-- TODO: -->
-                <volume>(1.7,0.4,.7)</volume>
-                <offset>(.1,0,0)</offset>
-            </shadowData>
-        </graphicData>
-        <stuffCategories>
-            <li>Metallic</li>
-            <li>Woody</li>
-        </stuffCategories>
-        <costStuffCount>50</costStuffCount>
-        <statBases>
-            <MaxHitPoints>25</MaxHitPoints>
-            <Mass>8</Mass>
-            <WorkToBuild>500</WorkToBuild>
-            <Flammability>1.0</Flammability>
-        </statBases>
-        <building>
-            <fixedStorageSettings>
-                <filter>
-                    <categories>
-                        <li>Medicine</li>
-                    </categories>
-                    <thingDefs>
-                        <li>Neutroamine</li>
-                        <li>Penoxycyline</li>
-                    </thingDefs>
-                </filter>
-            </fixedStorageSettings>
-        </building>
-        <comps>
-            <li Class="LWM.DeepStorage.Properties">
-                <maxNumberStacks>5</maxNumberStacks>
-                <timeStoringTakes>350</timeStoringTakes>
-                <overlayType>SumOfAllItems</overlayType><!--TODO: SumOfItemsPerCell?-->
-            </li>
-        </comps>
-    </ThingDef>
-
-    
-    <ThingDef Name="LWM.Skip"  ParentName="LWM_DeepStorage" >
-        <defName>LWM_DeepStorage_Skip</defName>
-        <label>Skip</label>
-        <description>A large metal bin for tossing heavy things in.  These skips are not covered; they are open to the weather.</description>
-        <graphicData>
-            <texPath>Things/Building/Furniture/skullywag/Skip/Skip</texPath>
-            <graphicClass>Graphic_Multi</graphicClass>
-            <drawSize>(3,2)</drawSize>
-        </graphicData>
-        <staticSunShadowHeight>0.5</staticSunShadowHeight>
-        <statBases>
-            <MaxHitPoints>250</MaxHitPoints>
-            <WorkToBuild>780</WorkToBuild>
-            <Flammability>0.1</Flammability>
-            <Beauty>-3</Beauty>
-            <Mass>5</Mass><!-- If you are dragging it around, let's pretend you fashion wheels for it, eh? -->
-        </statBases>
-        <stuffCategories>
-            <li>Metallic</li>
-        </stuffCategories>
-        <costStuffCount>90</costStuffCount>
-        <building>
-            <preventDeteriorationOnTop>false</preventDeteriorationOnTop>
-            <fixedStorageSettings>
-                <filter>
-                    <categories>
-                        <li>StoneChunks</li>
-                        <li>ResourcesRaw</li>
-                    </categories>
-                    <disallowedCategories>
-                        <li>PlantMatter</li>
-                    </disallowedCategories>
-                    <thingDefs>
-                        <li>ChunkSlagSteel</li>
-                    </thingDefs>
-                </filter>
-            </fixedStorageSettings>
-        </building>
-        <comps>
-            <li Class="LWM.DeepStorage.Properties" >
-                <maxNumberStacks>6</maxNumberStacks>
-                <timeStoringTakes>100</timeStoringTakes>
-                <overlayType>SumOfAllItems</overlayType>
-            </li>
-        </comps>
-    </ThingDef>
-
-    <ThingDef Name="LWM_Pallet" ParentName="LWM_DeepStorage" >
-        <defName>LWM_Pallet</defName>
-        <label>Pallet</label>
-        <description>A flat pallet for packing things.  Does not protect against the weather.  Sometimes difficult to manage, but useful nonetheless.</description>
-        <graphicData>
-            <texPath>Things/Building/Furniture/skullywag/Pallet/Pallet</texPath>
-            <drawSize>(4,3)</drawSize>
-            <graphicClass>Graphic_Multi</graphicClass>
-        </graphicData>
-        <staticSunShadowHeight>0.5</staticSunShadowHeight>
-        <size>(2,1)</size>
-        <statBases>
-            <MaxHitPoints>100</MaxHitPoints>
-            <WorkToBuild>600</WorkToBuild>
-            <Flammability>1.0</Flammability>
-            <Beauty>-1</Beauty><!-- just a lump of ugly boards -->
-            <Mass>10</Mass>
-        </statBases>
-        <stuffCategories>
-            <li>Woody</li>
-            <li>Metallic</li>
-        </stuffCategories>
-        <costStuffCount>65</costStuffCount>
-        <building>
-            <preventDeteriorationOnTop>false</preventDeteriorationOnTop>
-            <ignoreStoredThingsBeauty>false</ignoreStoredThingsBeauty>
-            <fixedStorageSettings>
-                <filter>
-                    <categories>
-                        <li>ResourcesRaw</li>
-                        <li>Leathers</li>
-                        <li>MortarShells</li>
-                        <li>Drugs</li>
-                    </categories>
-                </filter>
-            </fixedStorageSettings>
-        </building>
-        <comps>
-            <li Class="LWM.DeepStorage.Properties" >
-                <maxNumberStacks>4</maxNumberStacks>
-                <timeStoringTakes>800</timeStoringTakes>
-                <overlayType>SumOfAllItems</overlayType>
-            </li>
-        </comps>
-    </ThingDef>
-
-    
-    <ThingDef Name="LWM_Pallet_Covered" ParentName="LWM_Pallet" >
-        <defName>LWM_Pallet_Covered</defName>
-        <label>Pallet with wrapping</label>
-        <description>A flat pallet for packing things.  Wrapping things up in thick oilcloth keeps items secure and organized.  You can pack more types of things on this pallet because you can wrap items together, altho this slows you down a little.</description>
-        <statBases>
-            <WorkToBuild>800</WorkToBuild>
-            <Flammability>1.0</Flammability>
-            <Beauty>1</Beauty><!-- looks tidier than just a flat pallat piled with stuff -->
-            <Mass>11</Mass>
-        </statBases>
-        <stuffCategories>
-            <li>Woody</li>
-            <li>Metallic</li>
-        </stuffCategories>
-        <costStuffCount>65</costStuffCount>
-        <costList>
-            <Cloth>40</Cloth>
-        </costList>
-        <building>
-            <preventDeteriorationOnTop>true</preventDeteriorationOnTop>
-            <ignoreStoredThingsBeauty>true</ignoreStoredThingsBeauty>
-            <fixedStorageSettings>
-                <filter>
-                    <categories>
-                        <li>ResourcesRaw</li>
-                        <li>Textiles</li><!-- can hold more things b/c bags! -->
-                        <li>MortarShells</li>
-                        <li>Drugs</li>
-                        <li>PlantMatter</li>
-                    </categories>
->>>>>>> 88df1acc
-                </filter>
-            </fixedStorageSettings>
-        </building>
-        <comps>
-            <li Class="LWM.DeepStorage.Properties" >
-                <maxNumberStacks>4</maxNumberStacks>
-                <timeStoringTakes>1000</timeStoringTakes>
-                <overlayType>SumOfAllItems</overlayType>
-            </li>
-        </comps>
-    </ThingDef>
-
-    <ThingDef ParentName="LWM_DeepStorage">
-        <defName>LWM_Clothing_Rack</defName>
-        <label>Clothing Rack</label>
-        <description>A covered rack for storing clothing for easy, quick access and a tidy room.</description>
-        <graphicData>
-            <texPath>Things/Building/Furniture/skullywag/ClothingRack/ClothingRack</texPath>
-            <graphicClass>Graphic_Multi</graphicClass>
-            <drawSize>(3,2)</drawSize>
-        </graphicData>
-        <castEdgeShadows>true</castEdgeShadows>
-        <statBases>
-            <MaxHitPoints>90</MaxHitPoints>
-            <WorkToBuild>580</WorkToBuild>
-            <Flammability>1.0</Flammability>
-            <Beauty>5</Beauty>
-            <Mass>10</Mass>
-        </statBases>
-        <stuffCategories>
-            <li>Metallic</li>
-            <li>Woody</li>
-        </stuffCategories>
-        <costStuffCount>50</costStuffCount>
-        <building>
-            <fixedStorageSettings>
-                <filter>
-                    <categories>
-                        <li>Apparel</li>
-                    </categories>
-                    <specialFiltersToDisallow>
-                        <!-- <li>LWM.DeepStorage.SpecialFilter_HeavyApparel</li> TODO -->
-                    </specialFiltersToDisallow>
-                </filter>
-            </fixedStorageSettings>
-        </building>
-        <comps>
-            <li Class="LWM.DeepStorage.Properties" >
-                <maxNumberStacks>5</maxNumberStacks>
-                <timeStoringTakes>100</timeStoringTakes>
-                <overlayType>CountOfStacksPerCell</overlayType><!-- TODO: maybe an overlay that displays quality somehow? -->
-            </li>
-        </comps>
-    </ThingDef>
-
-
-    <ThingDef ParentName="LWM_DeepStorage" >
-        <defName>LWM_MealRack</defName>
-        <label>Meal Tray Rack</label>
-        <description>This is a tall tray rack; haulers carry meals and treats here for storage.</description>
-        <graphicData>
-            <texPath>Things/Building/Furniture/skullywag/TrayRack/TrayRack</texPath>
-            <graphicClass>Graphic_Multi</graphicClass>
-            <drawSize>(4,3)</drawSize>
-        </graphicData>
-        <castEdgeShadows>true</castEdgeShadows>
-        <statBases>
-            <MaxHitPoints>100</MaxHitPoints>
-            <WorkToBuild>800</WorkToBuild><!-- fiddly bits? -->
-            <Flammability>1.0</Flammability>
-            <Beauty>2</Beauty>
-            <Mass>20</Mass>
-        </statBases>
-        <stuffCategories>
-            <li>Metallic</li>
-            <li>Woody</li>
-        </stuffCategories>
-        <costStuffCount>75</costStuffCount><!-- lots of shelves? -->
-        <building>
-            <fixedStorageSettings>
-                <filter>
-                    <categories>
-                        <li>FoodMeals</li>
-                    </categories>
-                    <thingDefs>
-                        <li>Chocolate</li>
-                    </thingDefs>
-                </filter>
-            </fixedStorageSettings>
-        </building>
-        <comps>
-            <li Class="LWM.DeepStorage.Properties" >
-                <maxNumberStacks>5</maxNumberStacks>
-                <timeStoringTakes>50</timeStoringTakes>
-                <overlayType>SumOfAllItems</overlayType>
-            </li>
-        </comps>
-    </ThingDef>
-
-    <!-- TODO: Hat Rack?  Meat hook? -->
-    
-    <!-- Template:
          <ThingDef Name="Unique_Name-Optional_but_you_can_use_it_for_ParentName_later_on_if_you_want" ParentName="LWM_DeepStorage">
          <defName>YourTag_Unique_defName_goes_here</defName> - not user visible.  Only letters and _ - *no numbers*
          <label>Furniture Name (for humans to read)</label>
@@ -969,7 +502,7 @@
          </ThingDef>
     -->
 
-<<<<<<< HEAD
+
 	<ThingDef ParentName="FurnitureWithQualityBase">
 		<defName>BigShelf</defName>
 		<label>Big Shelf</label>
@@ -1091,123 +624,4 @@
 		</comps>
 	</ThingDef>
 
-=======
-
-    <ThingDef ParentName="FurnitureWithQualityBase">
-        <defName>BigShelf</defName>
-        <label>Big Shelf</label>
-        <description>A shelf for storing miscellaneous items. Items stored in this will not deteriorate, even if outside.</description>
-        <thingClass>Building_Storage</thingClass>
-        <graphicData>
-            <texPath>Things/Building/Furniture/Shelf</texPath>
-            <graphicClass>Graphic_Multi</graphicClass>
-            <drawSize>(3,2)</drawSize>
-        </graphicData>
-        <altitudeLayer>Building</altitudeLayer>
-        <passability>PassThroughOnly</passability>
-        <fillPercent>0.4</fillPercent>
-        <castEdgeShadows>true</castEdgeShadows>
-        <stuffCategories>
-            <li>Metallic</li>
-            <li>Woody</li>
-            <li>Stony</li>
-        </stuffCategories>
-        <costStuffCount>65</costStuffCount><!-- Little extra stuff for more bracing -->
-        <statBases>
-            <MaxHitPoints>80</MaxHitPoints><!--Fewer hp b/c more precarious-->
-            <Mass>16</Mass>
-            <WorkToBuild>1200</WorkToBuild>
-            <Flammability>1.0</Flammability>
-        </statBases>
-        <size>(2,1)</size>
-        <defaultPlacingRot>South</defaultPlacingRot>
-        <building>
-            <preventDeteriorationOnTop>true</preventDeteriorationOnTop>
-            <ignoreStoredThingsBeauty>true</ignoreStoredThingsBeauty>
-            <defaultStorageSettings>
-                <priority>Important</priority>
-            </defaultStorageSettings>
-        </building>
-        <inspectorTabs>
-            <li>ITab_Storage</li>
-            <li>LWM.DeepStorage.ITab_DeepStorage_Inventory</li>
-        </inspectorTabs>
-        <staticSunShadowHeight>0.8</staticSunShadowHeight>
-        <surfaceType>Item</surfaceType>
-        <canOverlapZones>false</canOverlapZones>
-        <researchPrerequisites>
-            <li>ComplexFurniture</li>
-        </researchPrerequisites>
-        <comps>
-            <li Class="LWM.DeepStorage.Properties">
-                <maxNumberStacks>2</maxNumberStacks>
-                <timeStoringTakes>100</timeStoringTakes>
-            </li>
-        </comps>
-    </ThingDef>
-
-    <!-- =========== purely LWM creations ========== -->
-    <ThingDef Name="LWM_MeatHook" ParentName="LWM_DeepStorage">
-        <defName>LWM_Meat_Hook</defName>
-        <label>Meat Hook</label>
-        <description>A tall metal frame with several hooks hanging from chains.  A simple crank allows hoisting several hanging things into the air.  A way to store the dead bodies of fellow animals you have killed, before cutting them up and consuming their flesh.  You monster.
-
-Note that you can only fit so many giant corpses into one space, even if you stack them.  The frame will only hold so much weight.</description>
-        <graphicData>
-            <texPath>Things/Building/Furniture/MeatHook</texPath>
-            <graphicClass>Graphic_Single</graphicClass>
-            <drawSize>(1,1)</drawSize>
-            <shadowData>
-                <volume>(0,0,0)</volume>
-            </shadowData>
-            <drawRotated>false</drawRotated>
-        </graphicData>
-        <drawGUIOverlay>false</drawGUIOverlay>
-        <castEdgeShadows>true</castEdgeShadows><!-- Useful effect? Is it worth it?-->
-        <size>(1,1)</size>
-        <pathCost>50</pathCost>
-        <statBases>
-            <MaxHitPoints>100</MaxHitPoints>
-            <WorkToBuild>600</WorkToBuild>
-            <Flammability>0.01</Flammability>
-            <Beauty>-2</Beauty>
-            <Mass>10</Mass>
-        </statBases>
-        <stuffCategories>
-            <li>Metallic</li>
-        </stuffCategories>
-        <costStuffCount>65</costStuffCount>
-        <building>
-            <preventDeteriorationOnTop>false</preventDeteriorationOnTop>
-            <ignoreStoredThingsBeauty>false</ignoreStoredThingsBeauty>
-            <fixedStorageSettings>
-                <filter>
-                    <categories>
-                        <li>Corpses</li>
-                    </categories>
-                    <disallowedCategories>
-                        <li>CorpsesMechanoid</li>
-                    </disallowedCategories>
-                </filter>
-            </fixedStorageSettings>
-            <defaultStorageSettings>
-                <filter>
-                    <categories>
-                        <li>CorpsesAnimal</li>
-                    </categories>
-                    <specialFiltersToDisallow>
-                        <li>AllowRotten</li><!-- Allow player to hang rotten corpses if they want?  Eew -->
-                    </specialFiltersToDisallow>
-                </filter>
-            </defaultStorageSettings>
-        </building>
-        <comps>
-            <li Class="LWM.DeepStorage.Properties" >
-                <maxNumberStacks>3</maxNumberStacks> <!-- TODO -->
-                <timeStoringTakes>25</timeStoringTakes>
-            </li>
-        </comps>
-    </ThingDef>
-    
->>>>>>> 88df1acc
 </Defs>