<<<<<<< HEAD
<?xml version="1.0" encoding="utf-8" ?>
<Defs>

	<!-- Wooden Weapons Cabinet for tribal, medieval and pre-industrial playthroughs -->
	
	<ThingDef ParentName="LWM_DeepStorage" >
		<defName>LWM_WeaponsCabinet</defName>
		<label>Weapons Cabinet</label>
		<description>A cabinet for storing multiple weapons. Items stored in this will not deteriorate, even if outside.</description>
		<graphicData>
			<texPath>Things/Building/Furniture/WeaponHolders/weaponsCabinet</texPath>
			<graphicClass>Graphic_Multi</graphicClass>
			<drawSize>(3,3)</drawSize>
			<drawRotated>false</drawRotated>
		</graphicData>
		<defaultPlacingRot>South</defaultPlacingRot>
		<uiIconPath>UI/weaponsCabinet</uiIconPath>
		<castEdgeShadows>true</castEdgeShadows>
		<size>(1,1)</size>
		<statBases>
			<MaxHitPoints>200</MaxHitPoints>
			<WorkToBuild>600</WorkToBuild>
			<Flammability>1.0</Flammability>
			<Mass>8</Mass>
		</statBases>
		<stuffCategories>
			<li>Woody</li>
		</stuffCategories>
		<costStuffCount>50</costStuffCount>
		<building>
			<preventDeteriorationOnTop>true</preventDeteriorationOnTop>
			<ignoreStoredThingsBeauty>true</ignoreStoredThingsBeauty>
			<fixedStorageSettings>
				<priority>Important</priority>
				<filter>
					<categories>
						<li>Weapons</li>
					</categories>
				</filter>
			</fixedStorageSettings>
			<defaultStorageSettings>
				<priority>Important</priority>
				<filter>
					<categories>
						<li>Weapons</li>
					</categories>
				</filter>
			</defaultStorageSettings>
		</building>
		<comps>
			<li Class="LWM.DeepStorage.Properties" >
				<minNumberStacks>2</minNumberStacks>
				<!-- Can always store at least two weapons! -->
				<maxNumberStacks>100</maxNumberStacks>
				<!-- Caters for large number of items with low mass e.g. knives-->
				<maxTotalMass>72</maxTotalMass>
				<!-- Equivalent to 20 assault rifles -->
				<maxMassOfStoredItem>10</maxMassOfStoredItem>
				<timeStoringTakes>100</timeStoringTakes>
				<showContents>false</showContents>
				<overlayType>CountOfStacksPerCell</overlayType>
			</li>
		</comps>
		<researchPrerequisites>
			<li>ComplexFurniture</li>
		</researchPrerequisites>
	</ThingDef>
	
	<!-- Metallic Weapons Locker for industrial, modern and spacer playthroughs -->

	<ThingDef ParentName="LWM_DeepStorage" >
		<defName>LWM_WeaponsLocker</defName>
		<label>Weapons Locker</label>
		<description>A locker for storing multiple weapons. Items stored in this will not deteriorate, even if outside.</description>
		<graphicData>
			<texPath>Things/Building/Furniture/WeaponHolders/weaponsLocker</texPath>
			<graphicClass>Graphic_Multi</graphicClass>
			<drawSize>(3,3)</drawSize>
			<drawRotated>false</drawRotated>
		</graphicData>
		<defaultPlacingRot>South</defaultPlacingRot>
		<uiIconPath>UI/weaponsLocker</uiIconPath>
		<castEdgeShadows>true</castEdgeShadows>
		<size>(1,1)</size>
		<statBases>
			<MaxHitPoints>200</MaxHitPoints>
			<WorkToBuild>600</WorkToBuild>
			<Flammability>0.1</Flammability>
			<Mass>8</Mass>
		</statBases>
		<stuffCategories>
			<li>Metallic</li>
		</stuffCategories>
		<costStuffCount>50</costStuffCount>
		<building>
			<preventDeteriorationOnTop>true</preventDeteriorationOnTop>
			<ignoreStoredThingsBeauty>true</ignoreStoredThingsBeauty>
			<fixedStorageSettings>
				<priority>Important</priority>
				<filter>
					<categories>
						<li>Weapons</li>
					</categories>
				</filter>
			</fixedStorageSettings>
			<defaultStorageSettings>
				<priority>Important</priority>
				<filter>
					<categories>
						<li>Weapons</li>
					</categories>
				</filter>
			</defaultStorageSettings>
		</building>
		<comps>
			<li Class="LWM.DeepStorage.Properties" >
				<minNumberStacks>2</minNumberStacks>
				<!-- Can always store at least two weapons! -->
				<maxNumberStacks>100</maxNumberStacks>
				<!-- Caters for large number of items with low mass e.g. knives-->
				<maxTotalMass>72</maxTotalMass>
				<!-- Equivalent to 20 assault rifles -->
				<maxMassOfStoredItem>10</maxMassOfStoredItem>
				<timeStoringTakes>100</timeStoringTakes>
				<showContents>false</showContents>
				<overlayType>CountOfStacksPerCell</overlayType>
			</li>
		</comps>
		<researchPrerequisites>
			<li>ComplexFurniture</li>
			<li>Machining</li>
		</researchPrerequisites>
	</ThingDef>
</Defs>
=======
<?xml version="1.0" encoding="utf-8" ?>
<Defs> <!-- Thanks to sumghai for help with this; icons are his -->
  <ThingDef ParentName="LWM_DeepStorage" >
    <defName>LWM_WeaponsLocker</defName>
    <label>Weapons Locker</label>
    <description>A locker for storing multiple weapons. Items stored in this will not deteriorate, even if outside.</description>
    <graphicData>
      <texPath>Things/Building/Furniture/WeaponHolders/weaponsLocker</texPath>
      <graphicClass>Graphic_Multi</graphicClass>
      <drawSize>(3,3)</drawSize>
      <drawRotated>false</drawRotated>
    </graphicData>
    <defaultPlacingRot>South</defaultPlacingRot>
    <uiIconPath>Things/Building/Furniture/WeaponHolders/weaponsLocker_UI</uiIconPath>
    <castEdgeShadows>true</castEdgeShadows>
    <size>(1,1)</size>
    <statBases>
      <MaxHitPoints>200</MaxHitPoints>
      <WorkToBuild>600</WorkToBuild>
      <Flammability>0.1</Flammability>
      <Mass>8</Mass>
    </statBases>
    <stuffCategories>
      <li>Metallic</li>
    </stuffCategories>
    <costStuffCount>70</costStuffCount>
    <building>
      <preventDeteriorationOnTop>true</preventDeteriorationOnTop>
      <ignoreStoredThingsBeauty>true</ignoreStoredThingsBeauty>
      <fixedStorageSettings>
        <priority>Important</priority>
        <filter>
          <categories>
            <li>Weapons</li>
          </categories>
        </filter>
      </fixedStorageSettings>
      <defaultStorageSettings>
        <priority>Important</priority>
        <filter>
          <categories>
            <li>Weapons</li>
          </categories>
        </filter>
      </defaultStorageSettings>
    </building>
    <comps>
      <li Class="LWM.DeepStorage.Properties" >
        <minNumberStacks>2</minNumberStacks><!-- Can always store at least two weapons! -->
        <maxNumberStacks>50</maxNumberStacks><!-- I am ambivalent about this -->
        <maxTotalMass>50</maxTotalMass><!-- ~14 assault rifles -->
        <maxMassOfStoredItem>10</maxMassOfStoredItem>
        <timeStoringTakes>120</timeStoringTakes>
        <showContents>false</showContents>
        <overlayType>CountOfStacksPerCell</overlayType>
      </li>
    </comps>
    <researchPrerequisites>
      <li>ComplexFurniture</li>
      <li>Machining</li>
    </researchPrerequisites>
  </ThingDef>
</Defs>
>>>>>>> 88df1acc
<|MERGE_RESOLUTION|>--- conflicted
+++ resolved
@@ -1,200 +1,134 @@
-<<<<<<< HEAD
-<?xml version="1.0" encoding="utf-8" ?>
-<Defs>
-
-	<!-- Wooden Weapons Cabinet for tribal, medieval and pre-industrial playthroughs -->
-	
-	<ThingDef ParentName="LWM_DeepStorage" >
-		<defName>LWM_WeaponsCabinet</defName>
-		<label>Weapons Cabinet</label>
-		<description>A cabinet for storing multiple weapons. Items stored in this will not deteriorate, even if outside.</description>
-		<graphicData>
-			<texPath>Things/Building/Furniture/WeaponHolders/weaponsCabinet</texPath>
-			<graphicClass>Graphic_Multi</graphicClass>
-			<drawSize>(3,3)</drawSize>
-			<drawRotated>false</drawRotated>
-		</graphicData>
-		<defaultPlacingRot>South</defaultPlacingRot>
-		<uiIconPath>UI/weaponsCabinet</uiIconPath>
-		<castEdgeShadows>true</castEdgeShadows>
-		<size>(1,1)</size>
-		<statBases>
-			<MaxHitPoints>200</MaxHitPoints>
-			<WorkToBuild>600</WorkToBuild>
-			<Flammability>1.0</Flammability>
-			<Mass>8</Mass>
-		</statBases>
-		<stuffCategories>
-			<li>Woody</li>
-		</stuffCategories>
-		<costStuffCount>50</costStuffCount>
-		<building>
-			<preventDeteriorationOnTop>true</preventDeteriorationOnTop>
-			<ignoreStoredThingsBeauty>true</ignoreStoredThingsBeauty>
-			<fixedStorageSettings>
-				<priority>Important</priority>
-				<filter>
-					<categories>
-						<li>Weapons</li>
-					</categories>
-				</filter>
-			</fixedStorageSettings>
-			<defaultStorageSettings>
-				<priority>Important</priority>
-				<filter>
-					<categories>
-						<li>Weapons</li>
-					</categories>
-				</filter>
-			</defaultStorageSettings>
-		</building>
-		<comps>
-			<li Class="LWM.DeepStorage.Properties" >
-				<minNumberStacks>2</minNumberStacks>
-				<!-- Can always store at least two weapons! -->
-				<maxNumberStacks>100</maxNumberStacks>
-				<!-- Caters for large number of items with low mass e.g. knives-->
-				<maxTotalMass>72</maxTotalMass>
-				<!-- Equivalent to 20 assault rifles -->
-				<maxMassOfStoredItem>10</maxMassOfStoredItem>
-				<timeStoringTakes>100</timeStoringTakes>
-				<showContents>false</showContents>
-				<overlayType>CountOfStacksPerCell</overlayType>
-			</li>
-		</comps>
-		<researchPrerequisites>
-			<li>ComplexFurniture</li>
-		</researchPrerequisites>
-	</ThingDef>
-	
-	<!-- Metallic Weapons Locker for industrial, modern and spacer playthroughs -->
-
-	<ThingDef ParentName="LWM_DeepStorage" >
-		<defName>LWM_WeaponsLocker</defName>
-		<label>Weapons Locker</label>
-		<description>A locker for storing multiple weapons. Items stored in this will not deteriorate, even if outside.</description>
-		<graphicData>
-			<texPath>Things/Building/Furniture/WeaponHolders/weaponsLocker</texPath>
-			<graphicClass>Graphic_Multi</graphicClass>
-			<drawSize>(3,3)</drawSize>
-			<drawRotated>false</drawRotated>
-		</graphicData>
-		<defaultPlacingRot>South</defaultPlacingRot>
-		<uiIconPath>UI/weaponsLocker</uiIconPath>
-		<castEdgeShadows>true</castEdgeShadows>
-		<size>(1,1)</size>
-		<statBases>
-			<MaxHitPoints>200</MaxHitPoints>
-			<WorkToBuild>600</WorkToBuild>
-			<Flammability>0.1</Flammability>
-			<Mass>8</Mass>
-		</statBases>
-		<stuffCategories>
-			<li>Metallic</li>
-		</stuffCategories>
-		<costStuffCount>50</costStuffCount>
-		<building>
-			<preventDeteriorationOnTop>true</preventDeteriorationOnTop>
-			<ignoreStoredThingsBeauty>true</ignoreStoredThingsBeauty>
-			<fixedStorageSettings>
-				<priority>Important</priority>
-				<filter>
-					<categories>
-						<li>Weapons</li>
-					</categories>
-				</filter>
-			</fixedStorageSettings>
-			<defaultStorageSettings>
-				<priority>Important</priority>
-				<filter>
-					<categories>
-						<li>Weapons</li>
-					</categories>
-				</filter>
-			</defaultStorageSettings>
-		</building>
-		<comps>
-			<li Class="LWM.DeepStorage.Properties" >
-				<minNumberStacks>2</minNumberStacks>
-				<!-- Can always store at least two weapons! -->
-				<maxNumberStacks>100</maxNumberStacks>
-				<!-- Caters for large number of items with low mass e.g. knives-->
-				<maxTotalMass>72</maxTotalMass>
-				<!-- Equivalent to 20 assault rifles -->
-				<maxMassOfStoredItem>10</maxMassOfStoredItem>
-				<timeStoringTakes>100</timeStoringTakes>
-				<showContents>false</showContents>
-				<overlayType>CountOfStacksPerCell</overlayType>
-			</li>
-		</comps>
-		<researchPrerequisites>
-			<li>ComplexFurniture</li>
-			<li>Machining</li>
-		</researchPrerequisites>
-	</ThingDef>
-</Defs>
-=======
-<?xml version="1.0" encoding="utf-8" ?>
-<Defs> <!-- Thanks to sumghai for help with this; icons are his -->
-  <ThingDef ParentName="LWM_DeepStorage" >
-    <defName>LWM_WeaponsLocker</defName>
-    <label>Weapons Locker</label>
-    <description>A locker for storing multiple weapons. Items stored in this will not deteriorate, even if outside.</description>
-    <graphicData>
-      <texPath>Things/Building/Furniture/WeaponHolders/weaponsLocker</texPath>
-      <graphicClass>Graphic_Multi</graphicClass>
-      <drawSize>(3,3)</drawSize>
-      <drawRotated>false</drawRotated>
-    </graphicData>
-    <defaultPlacingRot>South</defaultPlacingRot>
-    <uiIconPath>Things/Building/Furniture/WeaponHolders/weaponsLocker_UI</uiIconPath>
-    <castEdgeShadows>true</castEdgeShadows>
-    <size>(1,1)</size>
-    <statBases>
-      <MaxHitPoints>200</MaxHitPoints>
-      <WorkToBuild>600</WorkToBuild>
-      <Flammability>0.1</Flammability>
-      <Mass>8</Mass>
-    </statBases>
-    <stuffCategories>
-      <li>Metallic</li>
-    </stuffCategories>
-    <costStuffCount>70</costStuffCount>
-    <building>
-      <preventDeteriorationOnTop>true</preventDeteriorationOnTop>
-      <ignoreStoredThingsBeauty>true</ignoreStoredThingsBeauty>
-      <fixedStorageSettings>
-        <priority>Important</priority>
-        <filter>
-          <categories>
-            <li>Weapons</li>
-          </categories>
-        </filter>
-      </fixedStorageSettings>
-      <defaultStorageSettings>
-        <priority>Important</priority>
-        <filter>
-          <categories>
-            <li>Weapons</li>
-          </categories>
-        </filter>
-      </defaultStorageSettings>
-    </building>
-    <comps>
-      <li Class="LWM.DeepStorage.Properties" >
-        <minNumberStacks>2</minNumberStacks><!-- Can always store at least two weapons! -->
-        <maxNumberStacks>50</maxNumberStacks><!-- I am ambivalent about this -->
-        <maxTotalMass>50</maxTotalMass><!-- ~14 assault rifles -->
-        <maxMassOfStoredItem>10</maxMassOfStoredItem>
-        <timeStoringTakes>120</timeStoringTakes>
-        <showContents>false</showContents>
-        <overlayType>CountOfStacksPerCell</overlayType>
-      </li>
-    </comps>
-    <researchPrerequisites>
-      <li>ComplexFurniture</li>
-      <li>Machining</li>
-    </researchPrerequisites>
-  </ThingDef>
-</Defs>
->>>>>>> 88df1acc
+<?xml version="1.0" encoding="utf-8" ?>
+<Defs>
+
+	<!-- Wooden Weapons Cabinet for tribal, medieval and pre-industrial playthroughs -->
+
+	<ThingDef ParentName="LWM_DeepStorage" >
+		<defName>LWM_WeaponsCabinet</defName>
+		<label>Weapons Cabinet</label>
+		<description>A cabinet for storing multiple weapons. Items stored in this will not deteriorate, even if outside.</description>
+		<graphicData>
+			<texPath>Things/Building/Furniture/WeaponHolders/weaponsCabinet</texPath>
+			<graphicClass>Graphic_Multi</graphicClass>
+			<drawSize>(3,3)</drawSize>
+			<drawRotated>false</drawRotated>
+		</graphicData>
+		<defaultPlacingRot>South</defaultPlacingRot>
+		<uiIconPath>UI/weaponsCabinet</uiIconPath>
+		<castEdgeShadows>true</castEdgeShadows>
+		<size>(1,1)</size>
+		<statBases>
+			<MaxHitPoints>200</MaxHitPoints>
+			<WorkToBuild>600</WorkToBuild>
+			<Flammability>1.0</Flammability>
+			<Mass>8</Mass>
+		</statBases>
+		<stuffCategories>
+			<li>Woody</li>
+		</stuffCategories>
+		<costStuffCount>50</costStuffCount>
+		<building>
+			<preventDeteriorationOnTop>true</preventDeteriorationOnTop>
+			<ignoreStoredThingsBeauty>true</ignoreStoredThingsBeauty>
+			<fixedStorageSettings>
+				<priority>Important</priority>
+				<filter>
+					<categories>
+						<li>Weapons</li>
+					</categories>
+				</filter>
+			</fixedStorageSettings>
+			<defaultStorageSettings>
+				<priority>Important</priority>
+				<filter>
+					<categories>
+						<li>Weapons</li>
+					</categories>
+				</filter>
+			</defaultStorageSettings>
+		</building>
+		<comps>
+			<li Class="LWM.DeepStorage.Properties" >
+				<minNumberStacks>2</minNumberStacks>
+				<!-- Can always store at least two weapons! -->
+				<maxNumberStacks>50</maxNumberStacks>
+				<!-- I am ambivalent about this -->
+				<maxTotalMass>50</maxTotalMass>
+				<!-- ~14 assault rifles -->
+				<maxMassOfStoredItem>10</maxMassOfStoredItem>
+				<timeStoringTakes>120</timeStoringTakes>
+				<showContents>false</showContents>
+				<overlayType>CountOfStacksPerCell</overlayType>
+			</li>
+		</comps>
+		<researchPrerequisites>
+			<li>ComplexFurniture</li>
+		</researchPrerequisites>
+	</ThingDef>
+
+	<!-- Metallic Weapons Locker for industrial, modern and spacer playthroughs -->
+
+	<ThingDef ParentName="LWM_DeepStorage" >
+		<defName>LWM_WeaponsLocker</defName>
+		<label>Weapons Locker</label>
+		<description>A locker for storing multiple weapons. Items stored in this will not deteriorate, even if outside.</description>
+		<graphicData>
+			<texPath>Things/Building/Furniture/WeaponHolders/weaponsLocker</texPath>
+			<graphicClass>Graphic_Multi</graphicClass>
+			<drawSize>(3,3)</drawSize>
+			<drawRotated>false</drawRotated>
+		</graphicData>
+		<defaultPlacingRot>South</defaultPlacingRot>
+		<uiIconPath>UI/weaponsLocker</uiIconPath>
+		<castEdgeShadows>true</castEdgeShadows>
+		<size>(1,1)</size>
+		<statBases>
+			<MaxHitPoints>200</MaxHitPoints>
+			<WorkToBuild>600</WorkToBuild>
+			<Flammability>0.1</Flammability>
+			<Mass>8</Mass>
+		</statBases>
+		<stuffCategories>
+			<li>Metallic</li>
+		</stuffCategories>
+		<costStuffCount>50</costStuffCount>
+		<building>
+			<preventDeteriorationOnTop>true</preventDeteriorationOnTop>
+			<ignoreStoredThingsBeauty>true</ignoreStoredThingsBeauty>
+			<fixedStorageSettings>
+				<priority>Important</priority>
+				<filter>
+					<categories>
+						<li>Weapons</li>
+					</categories>
+				</filter>
+			</fixedStorageSettings>
+			<defaultStorageSettings>
+				<priority>Important</priority>
+				<filter>
+					<categories>
+						<li>Weapons</li>
+					</categories>
+				</filter>
+			</defaultStorageSettings>
+		</building>
+		<comps>
+			<li Class="LWM.DeepStorage.Properties" >
+				<minNumberStacks>2</minNumberStacks>
+				<!-- Can always store at least two weapons! -->
+				<maxNumberStacks>50</maxNumberStacks>
+				<!-- I am ambivalent about this -->
+				<maxTotalMass>50</maxTotalMass>
+				<!-- ~14 assault rifles -->
+				<maxMassOfStoredItem>10</maxMassOfStoredItem>
+				<timeStoringTakes>120</timeStoringTakes>
+				<showContents>false</showContents>
+				<overlayType>CountOfStacksPerCell</overlayType>
+			</li>
+		</comps>
+		<researchPrerequisites>
+			<li>ComplexFurniture</li>
+			<li>Machining</li>
+		</researchPrerequisites>
+	</ThingDef>
+</Defs>