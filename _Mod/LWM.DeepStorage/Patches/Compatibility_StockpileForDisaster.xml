<?xml version="1.0" encoding="utf-8" ?>
<!-- Compatibility for StockpileForDisaster
     See https://github.com/Steardliy/rim-B18-StockpileForDisaster/
     Adding patch as seen in StockpileForDisaster's Patches/otherMods_Patch.xml
     -->
<Patch>
<<<<<<< HEAD
	<Operation Class="PatchOperationFindMod">
		<mods>
			<li>[1.0]-StockpileForDisaster</li>
		</mods>
		<nomatch Class="LWM.DeepStorage.PatchMessage">
			<message>WTF</message>
		</nomatch>
		<match Class="PatchOperationSequence">
			<operations>
				<li Class="PatchOperationAdd">
					<xpath>/Defs/ThingDef[defName="LWM_DeepStorage"]/inspectorTabs</xpath>
					<value>
						<li>StockpileForDisaster.ITab_Restrict</li>
					</value>
				</li>
				<li Class="PatchOperationAdd">
					<xpath>/Defs/ThingDef[defName="LWM_DeepStorage"]/comps</xpath>
					<value>
						<li Class="StockpileForDisaster.EntityListCompDef">
							<compClass>StockpileForDisaster.EntityListComp</compClass>
							<listType>TypeOnlyRecieve</listType>
							<nodeDef>RecieveRoot</nodeDef>
							<canDisplayCategorys>
								<li>CategoryMale</li>
								<li>CategoryFemale</li>
								<li>CategoryPets</li>
							</canDisplayCategorys>
						</li>
					</value>
				</li>
				<li Class="LWM.DeepStorage.PatchMessage">
					<message>LWM Deep Storage: activated compatibility patch for [1.0]-StockpileForDisaster</message>
				</li>
			</operations>
		</match>
	</Operation>
=======
  <Operation Class="PatchOperationFindMod">
    <mods>
      <li>[1.0]-StockpileForDisaster</li>
    </mods>
    <match Class="PatchOperationSequence">
      <operations>
	<li Class="PatchOperationAdd">
	  <xpath>/Defs/ThingDef[defName="LWM_DeepStorage"]/inspectorTabs</xpath>
	  <value><li>StockpileForDisaster.ITab_Restrict</li></value>
	</li>
	<li Class="PatchOperationAdd">
	  <xpath>/Defs/ThingDef[defName="LWM_DeepStorage"]/comps</xpath>
	  <value>
            <li Class="StockpileForDisaster.EntityListCompDef">
              <compClass>StockpileForDisaster.EntityListComp</compClass>
              <listType>TypeOnlyRecieve</listType>
              <nodeDef>RecieveRoot</nodeDef>
              <canDisplayCategorys>
		<li>CategoryMale</li>
		<li>CategoryFemale</li>
		<li>CategoryPets</li>
              </canDisplayCategorys>
            </li>
	  </value>
	</li>
        <li Class="LWM.DeepStorage.PatchMessage">
          <message>LWM Deep Storage: activated compatibility patch for [1.0]-StockpileForDisaster</message>
        </li>
      </operations>
    </match>
  </Operation>
>>>>>>> 1f94a0e7
</Patch><|MERGE_RESOLUTION|>--- conflicted
+++ resolved
@@ -4,74 +4,35 @@
      Adding patch as seen in StockpileForDisaster's Patches/otherMods_Patch.xml
      -->
 <Patch>
-<<<<<<< HEAD
-	<Operation Class="PatchOperationFindMod">
-		<mods>
-			<li>[1.0]-StockpileForDisaster</li>
-		</mods>
-		<nomatch Class="LWM.DeepStorage.PatchMessage">
-			<message>WTF</message>
-		</nomatch>
-		<match Class="PatchOperationSequence">
-			<operations>
-				<li Class="PatchOperationAdd">
-					<xpath>/Defs/ThingDef[defName="LWM_DeepStorage"]/inspectorTabs</xpath>
-					<value>
-						<li>StockpileForDisaster.ITab_Restrict</li>
-					</value>
-				</li>
-				<li Class="PatchOperationAdd">
-					<xpath>/Defs/ThingDef[defName="LWM_DeepStorage"]/comps</xpath>
-					<value>
-						<li Class="StockpileForDisaster.EntityListCompDef">
-							<compClass>StockpileForDisaster.EntityListComp</compClass>
-							<listType>TypeOnlyRecieve</listType>
-							<nodeDef>RecieveRoot</nodeDef>
-							<canDisplayCategorys>
-								<li>CategoryMale</li>
-								<li>CategoryFemale</li>
-								<li>CategoryPets</li>
-							</canDisplayCategorys>
-						</li>
-					</value>
-				</li>
-				<li Class="LWM.DeepStorage.PatchMessage">
-					<message>LWM Deep Storage: activated compatibility patch for [1.0]-StockpileForDisaster</message>
-				</li>
-			</operations>
-		</match>
-	</Operation>
-=======
   <Operation Class="PatchOperationFindMod">
     <mods>
       <li>[1.0]-StockpileForDisaster</li>
     </mods>
     <match Class="PatchOperationSequence">
       <operations>
-	<li Class="PatchOperationAdd">
-	  <xpath>/Defs/ThingDef[defName="LWM_DeepStorage"]/inspectorTabs</xpath>
-	  <value><li>StockpileForDisaster.ITab_Restrict</li></value>
-	</li>
-	<li Class="PatchOperationAdd">
-	  <xpath>/Defs/ThingDef[defName="LWM_DeepStorage"]/comps</xpath>
-	  <value>
+        <li Class="PatchOperationAdd">
+          <xpath>/Defs/ThingDef[defName="LWM_DeepStorage"]/inspectorTabs</xpath>
+          <value><li>StockpileForDisaster.ITab_Restrict</li></value>
+        </li>
+        <li Class="PatchOperationAdd">
+          <xpath>/Defs/ThingDef[defName="LWM_DeepStorage"]/comps</xpath>
+          <value>
             <li Class="StockpileForDisaster.EntityListCompDef">
               <compClass>StockpileForDisaster.EntityListComp</compClass>
               <listType>TypeOnlyRecieve</listType>
               <nodeDef>RecieveRoot</nodeDef>
               <canDisplayCategorys>
-		<li>CategoryMale</li>
-		<li>CategoryFemale</li>
-		<li>CategoryPets</li>
+                <li>CategoryMale</li>
+                <li>CategoryFemale</li>
+                <li>CategoryPets</li>
               </canDisplayCategorys>
             </li>
-	  </value>
-	</li>
+          </value>
+        </li>
         <li Class="LWM.DeepStorage.PatchMessage">
           <message>LWM Deep Storage: activated compatibility patch for [1.0]-StockpileForDisaster</message>
         </li>
       </operations>
     </match>
   </Operation>
->>>>>>> 1f94a0e7
 </Patch>