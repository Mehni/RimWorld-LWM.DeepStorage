--- conflicted
+++ resolved
@@ -4,7 +4,6 @@
      No one else has made any requests, so he gets pretty much 
      exactly what he wants ^.^ -->
 <Patch>
-<<<<<<< HEAD
 	<Operation Class="PatchOperationFindMod">
 		<mods>
 			<li>Combat Extended</li>
@@ -12,18 +11,18 @@
 		<match Class="PatchOperationSequence">
 			<operations>
 				<li Class="PatchOperationReplace">
-					<xpath>/Defs/ThingDef[defName="LWM_WeaponsLocker" or defName="LWM_WeaponsCabinet"]/comps/li[@Class='LWM.DeepStorage.Properties']</xpath>
+					<xpath>/Defs/ThingDef[defName="LWM_WeaponsCabinet" or defName="LWM_WeaponsLocker"]/comps/li[@Class='LWM.DeepStorage.Properties']</xpath>
 					<value>
 						<li Class='LWM.DeepStorage.Properties'>
 							<minNumberStacks>2</minNumberStacks>
 							<maxNumberStacks>100</maxNumberStacks>
-							<!-- Caters for large number of items with low bulk e.g. knives-->
+							<!-- Caters for large number of items with low mass e.g. knives  [goodness, but okay! 8)  Also, knives are small, so okay! -LWM]-->
 							<maxTotalMass>205</maxTotalMass>
 							<!-- Equivalent to 20 assault rifles -->
 							<altStat>Bulk</altStat>
-							<!-- next is also bulk; may need to be tweaked in the future for CE weapons with higher bulk values (e.g assault, sniper and anti-material rifles) -->
+							<!-- next is also based on bulk; may need to be tweaked in the future for CE weapons with higher bulk values (e.g assault, sniper and anti-material rifles) -->
 							<maxMassOfStoredItem>16</maxMassOfStoredItem>
-							<timeStoringTakes>100</timeStoringTakes>
+							<timeStoringTakes>120</timeStoringTakes><!-- packing in tight takes time -->
 							<showContents>false</showContents>
 							<overlayType>CountOfStacksPerCell</overlayType>
 						</li>
@@ -41,40 +40,4 @@
 			</operations>
 		</match>
 	</Operation>
-=======
-  <Operation Class="PatchOperationFindMod">
-    <mods>
-      <li>Combat Extended</li>
-    </mods>
-    <match Class="PatchOperationSequence">
-      <operations>
-	<li Class="PatchOperationReplace">
-	  <xpath>/Defs/ThingDef[defName="LWM_WeaponsLocker"]/comps/li[@Class='LWM.DeepStorage.Properties']</xpath>
-	  <value>
-	    <li Class='LWM.DeepStorage.Properties'>
-              <minNumberStacks>2</minNumberStacks>
-              <maxNumberStacks>100</maxNumberStacks><!-- Caters for large number of items with low mass e.g. knives  [goodness, but okay! 8)  Also, knives are small, so okay! -LWM]-->
-              <maxTotalMass>205</maxTotalMass><!-- Equivalent to 20 assault rifles -->
-              <altStat>Bulk</altStat>
-              <!-- next is also based on bulk; may need to be tweaked in the future for CE weapons with higher bulk values (e.g assault, sniper and anti-material rifles) -->
-              <maxMassOfStoredItem>16</maxMassOfStoredItem>
-              <timeStoringTakes>120</timeStoringTakes><!-- packing in tight takes time -->
-              <showContents>false</showContents>
-              <overlayType>CountOfStacksPerCell</overlayType>
-            </li>
-          </value>
-        </li>
-        <li Class="PatchOperationAdd">
-          <xpath>/Defs/ThingDef[defName="LWM_Pallet"]/building/fixedStorageSettings/filter/categories</xpath>
-          <value>
-            <li>Ammo</li>
-          </value>
-        </li>
-        <li Class="LWM.DeepStorage.PatchMessage">
-          <message>LWM Deep Storage: activated compatibility patch for Combat Extended</message>
-        </li>
-      </operations>
-    </match>
-  </Operation>
->>>>>>> 88df1acc
 </Patch>